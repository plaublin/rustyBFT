--- conflicted
+++ resolved
@@ -79,7 +79,7 @@
 ## Testing
 
 ![Testing is doubting](testing.jpg)
-<<<<<<< HEAD
+
 More seriously, there are a few tests that you can run with `cargo test`.
 
 ## Evaluation
@@ -103,7 +103,3 @@
 
 First, we can observe that signatures are very costly. We measured that signature verification takes 80% of the cycles at the primary.
 Second, executing the replicas on the same machine reduces the latency by up to 2x while also increasing the maximum throughput by 25%. This shows how decreasing the consensus latency improves the performance.
-=======
-
-More seriously, there are a few tests that you can run with `cargo test`.
->>>>>>> 29d02511
